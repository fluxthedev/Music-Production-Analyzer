--- conflicted
+++ resolved
@@ -5,10 +5,7 @@
 import matplotlib.pyplot as plt
 import os
 import argparse
-<<<<<<< HEAD
 import librosa
-=======
->>>>>>> 0cd9e340
 
 # --- CONFIGURATION ---
 # This script now accepts a file path via the command line.
@@ -126,7 +123,6 @@
         print("  - Clipping: Excellent. No samples are near the maximum level. The signal is free of digital clipping.")
 
 
-<<<<<<< HEAD
 def analyze_dynamics(audio_data, integrated_loudness, peak_db):
     """
     Analyzes and provides feedback on dynamic range metrics.
@@ -204,8 +200,6 @@
         print(f"  - Error analyzing musical context: {e}")
 
 
-=======
->>>>>>> 0cd9e340
 def analyze_audio_file(filepath, genre="general"):
     """
     Analyzes an audio file to extract loudness, peak, frequency, and stereo data.
@@ -251,7 +245,6 @@
     # --- 3a. Interpretive Loudness Feedback ---
     provide_loudness_feedback(integrated_loudness, peak_level_db)
 
-<<<<<<< HEAD
     print("-" * 20)
 
     # --- 4. DYNAMIC RANGE ANALYSIS ---
@@ -259,11 +252,9 @@
     print("-" * 20)
 
     # --- 5. FREQUENCY ANALYSIS ---
-=======
     print("-" * 20)
 
     # --- 4. FREQUENCY ANALYSIS ---
->>>>>>> 0cd9e340
     print("\n--- Frequency Analysis ---")
     mono_data = data.mean(axis=1) if is_stereo else data
     N = len(mono_data)
